# -*- coding: utf-8 -*-

###
# © 2018 The Board of Trustees of the Leland Stanford Junior University
# Nathaniel Watson
# nathankw@stanford.edu
###

import base64
import json
import logging
import mimetypes
import os
import re
import requests
from requests.packages.urllib3.exceptions import InsecureRequestWarning
import subprocess
import sys
import urllib

# inhouse libraries
import encode_utils as eu
import encode_utils.profiles as eup
import encode_utils.utils as euu


#: The directory that contains the log files created by the `Connection` class.
LOG_DIR = "EU_Logs"

requests.packages.urllib3.disable_warnings(InsecureRequestWarning)
# urllib3.disable_warnings(urllib3.exceptions.InsecureRequestWarning)


class AwardPropertyMissing(Exception):
    """
    Raised when the `award` property isn't set in the payload when doing a POST, and a default isn't
    set by the environment variable `DCC_AWARD` either.
    """
    message = ("The property '{}' is missing from the payload and a default isn't set either. To"
               " store a default, set the DCC_AWARD environment variable.")


class FileUploadFailed(Exception):
    """
    Raised when the AWS CLI returns a non-zero exit status.
    """

class MissingAlias(Exception):
    """
    Raised when POSTING a payload that doesn't contain the 'aliases' property and the argument
    require_aliases in Connection.post() is set to False.
    """

class LabPropertyMissing(Exception):
    """
    Raised when the `lab` property isn't set in the payload when doing a POST, and a default isn't
    set by the environment variable `DCC_LAB` either.
    """
    message = ("The property '{}' is missing from the payload and a default isn't set either. To"
               " store a default, set the DCC_LAB environment variable.")


class ProfileNotSpecified(Exception):
    """
    Raised when the profile (object schema) to submit to isn't specifed in a POST payload.
    """
    pass


class RecordIdNotPresent(Exception):
    pass


class RecordNotFound(Exception):
    """
    Raised when a record that should exist on the Portal can't be retrieved via a GET request.
    """
    pass


class Connection():
    """Handles communication with the Portal regarding data submission and retrieval.

    In order to authenticate with the DCC servers when making HTTP requests, you must have the
    the environment variables `DCC_API_KEY` and `DCC_SECRET_KEY` set. Check with your DCC data wrangler
    if you haven't been assigned these keys.

    There are three log files opened in append mode in the directory specified by ``connection.LOG_DIR`` that
    are specific to whichver Portal you are connected to. When connected to Production, each log file
    name will include the token '_prod_'. For Development, the token will be '_dev_'. The three
    log files are named accordingly in reference to their purpose, and are classified as:

    1. debug log file - All messages sent to STDOUT are also written to this log file. In addition,
       all messages written to the error log file described below are logged here.
    2. error log file - Only terse error messages are sent to this log file for quick scanning of
       any potential issues. If you identify an error here that needs more explanation, then you
       should consult the debug log file.
    3. posted log file - Tabulates what was successfully POSTED. There are three tab-delimited
       colummns ordered as submission timestamp, record alias, and record accession (or UUID if
       the `accession` property doesn't exist for the profile of the record at hand). Note that if a
       record has several aliases, then only the first one in the list for the `aliases` property is
       used.
    """

    #: Identifies the name of the key in the payload that stores a valid ENCODE-assigned
    #: identifier for a record, such as alias, accession, uuid, md5sum, ... depending on
    #: the object being submitted.
    #: This is not a valid property of any ENCODE object schema, and is used in the ``patch()``
    #: (and ``send()`` when doing a PATCH) instance method  to designate the record to update.
    ENCID_KEY = "_enc_id"

    #: Identifies the name of the key in the payload that stores the ID of the profile
    #: to submit to. Like ``ENCID_KEY``, this is a non-schematic key that is used only internally.
    PROFILE_KEY = "_profile"

    #: Constant
    POST = "post"
    #: Constant
    PATCH = "patch"

    def __init__(self, dcc_mode=None, dry_run=False, submission=False):

        #: A reference to the `debug` logging instance that was created earlier in ``encode_utils.debug_logger``.
        #: This class adds a file handler, such that all messages sent to it are logged to this
        #: file in addition to STDOUT.
        self.debug_logger = logging.getLogger(eu.DEBUG_LOGGER_NAME)

        # Be sure to set self.dcc_mode before creating the logging file handlers since the mode is
        # used as part of the file name.

        #: An indication of which Portal instance to use. Set to 'prod' for the production Portal,
        #: and 'dev' for the development Portal. Alternatively, you can set an explicit host, such as
        #: demo.encodedcc.org. Leaving the default of None means to use the value of the `DCC_MODE`
        #: environment variable.
        self.dcc_mode = self._set_dcc_mode(dcc_mode)
        self.dcc_host = eu.DCC_MODES[self.dcc_mode]["host"]
        self.dcc_url = eu.DCC_MODES[self.dcc_mode]["url"]

        #: Set to True to prevent any server-side changes on the ENCODE Portal, i.e. PUT, POST,
        #: PATCH, DELETE requests will not be sent to the Portal. After-POST and after-PATCH
        #: hooks (see the instance method :meth:`after_submit_hooks`) will not be run either in
        #: this case. You can turn off this dry-run feature by calling the instance method
        #: :meth:`set_live_run`.
        self.dry_run = dry_run

        # Add debug file handler to debug_logger:
        self._add_file_handler(logger=self.debug_logger, level=logging.DEBUG, tag="debug")

        #: A ``logging`` instance with a file handler for logging terse error messages.
        #: The log file resides locally within the directory specified by the constant
        #: ``connection.LOG_DIR``. Accepts messages >= ``logging.ERROR``.
        self.error_logger = logging.getLogger(eu.ERROR_LOGGER_NAME)
        log_level = logging.ERROR
        self.error_logger.setLevel(log_level)
        self._add_file_handler(logger=self.error_logger, level=log_level, tag="error")
        self.log_error("Connecting to {}".format(self.dcc_host))

        #: A ``logging`` instance with a file handler for logging successful POST operations.
        #: The log file resides locally within the directory specified by the constant
        #: ``connection.LOG_DIR``. Accepts messages >= ``logging.INFO``.
        self.post_logger = logging.getLogger(eu.POST_LOGGER_NAME)
        log_level = logging.INFO
        self.post_logger.setLevel(log_level)
        self._add_file_handler(logger=self.post_logger, level=log_level, tag="posted")

        self.check_dry_run() #If on, signal this in the logs.

        #: Indicates whether this class is being use to submit objects to the Portal. The main
        #: effect of setting this option to True is to update the default behavior of the
        #: ``self.get()`` method, such that it it fetches its payload through the databsse directly
        #: rather than any index. That is useful when you are submitting several inter-dependent
        #: objects in turn and the new objects haven't yet had time to be indexed (otherwise you risk
        #: getting a 404 response back meaning "Resource Not Found". This attribute can be also set
        #: via the instance method ``self.set_submission``.
        self.set_submission(submission) #sets self.submission attribute.

        #: The API key to use when authenticating with the DCC servers. This is set automatically
        #: to the value of the `DCC_API_KEY` environment variable in the ``_set_api_keys()`` private
        #: instance method.
        self.api_key = self._set_api_keys()[0]
        #: The secret key to use when authenticating with the DCC servers. This is set automatically
        #: to the value of the `DCC_SECRET_KEY` environment variable in the ``_set_api_keys()`` private
        #: instance method.
        self.secret_key = self._set_api_keys()[1]
        if self.api_key and self.secret_key:
            self.auth = (self.api_key, self.secret_key)
        else:
            self.auth = ()
            self.log_error(
                "WARNING: API keys {} not set, all functions have no permission".format(
                    self.auth))

    def _set_dcc_mode(self, dcc_mode=False):
        if not dcc_mode:
            try:
                dcc_mode = os.environ["DCC_MODE"]
                self.debug_logger.debug("Utilizing DCC_MODE environment variable.")
            except KeyError:
                print("ERROR: You must supply the `dcc_mode` argument or set the environment variable DCC_MODE.")
                sys.exit(-1)
        dcc_mode = dcc_mode.lower()
        if dcc_mode not in eu.DCC_MODES:
            # Assume dcc_mode is a valid demo host.
            url = 'https://' + dcc_mode + '/'
            try:
                requests.get(url, timeout=2)
            except requests.exceptions.ConnectionError:
                print(
                    "ERROR: The specified dcc_mode of '{}' is not valid. Should be one of '{}' or a valid demo.encodedcc.org hostname.".format(
                        dcc_mode,
                        list(
                            eu.DCC_MODES.keys())))
                sys.exit(-1)

            eu.DCC_MODES[dcc_mode] = {
                'host': dcc_mode,
                'url': url
            }
        return dcc_mode

    def _get_logfile_name(self, tag):
        """
        Creates a name for a log file that is meant to be used in a call to
        ``logging.FileHandler``. The log file name will incldue the path to the log directory given
        by the `LOG_DIR` constant. The format of the file name is: 'log_$HOST_$TAG.txt', where
        $HOST is the hostname part of the URL given by ``self.URL``, and $TAG is the value of the
        'tag' argument. The log directory will be created if need be.

        Args:
            tag: `str`. A tag name to add to at the end of the log file name for clarity on the
                log file's purpose.
        """
        if not os.path.exists(LOG_DIR):
            os.mkdir(LOG_DIR)
        filename = "log_eu_" + self.dcc_mode + "_" + tag + ".txt"
        filename = os.path.join(LOG_DIR, filename)
        return filename

    def _add_file_handler(self, logger, level, tag):
        """
        Adds a ``logging.FileHandler`` handler to the specified ``logging`` instance that will log
        the messages it receives at the specified error level or greater.  The log file name will
        be of the form log_$HOST_$TAG.txt, where $HOST is the hostname part of the URL given
        by ``self.URL``, and $TAG is the value of the 'tag' argument.

        Args:
            logger: The `logging.Logger` instance to add the `logging.FileHandler` to.
            level:  `int`. A logging level (i.e. given by one of the constants `logging.DEBUG`,
                `logging.INFO`, `logging.WARNING`, `logging.ERROR`, `logging.CRITICAL`).
            tag: `str`. A tag name to add to at the end of the log file name for clarity on the
                log file's purpose.
        """
        f_formatter = logging.Formatter('%(asctime)s:%(name)s:\t%(message)s')
        filename = self._get_logfile_name(tag)
        handler = logging.FileHandler(filename=filename, mode="a")
        handler.setLevel(level)
        handler.setFormatter(f_formatter)
        logger.addHandler(handler)

    def _set_api_keys(self):
        """
        Retrieves the API key and secret key based on the environment variables `DCC_API_KEY` and
        `DCC_SECRET_KEY`.

        Returns:
            `tuple`: Two item tuple containing the API Key and the Secret Key
        """
        api_key = os.environ.get("DCC_API_KEY")
        secret_key = os.environ.get("DCC_SECRET_KEY")
        return api_key, secret_key

    def _log_post(self, alias, dcc_id):
        """Uses the self.post_logger to log the submitted object's alias and dcc_id.

        Each message is written in a two column format delimted by a tab character. The columns are:
          1) alias (the first that appeared in the 'aliases' key in the payload), and
          2) DCC identifier
        """
        entry = alias + "\t" + dcc_id
        self.post_logger.info(entry)

    def set_submission(self, status):
        """Sets the boolean value of the ``self.submission`` attribute.

        Args:
            status: `bool`.
        """
        self.submission = status
        if self.submission:
            self.debug_logger.debug("submission=True: In submission mode.")
        else:
            self.debug_logger.debug("submission=False: In non-submission mode.")

    def check_dry_run(self):
        """
        Checks if the dry-run feature is enabled, and if so, logs the fact. This is mainly meant to
        be called by other methods that are designed to make modifications on the ENCODE Portal.

        Returns:
            `True`: The dry-run feature is enabled.
            `False`: The dry-run feature is turned off.
        """
        if self.dry_run:
            self.log_error("DRY RUN is enabled.")
            return True
        return False

    def set_dry_run(self):
        """Enables the dry-run feature and logs the fact."""
        self.dry_run = True
        self.log_error("DRY RUN is enabled")

    def set_live_run(self):
        """Disables the dry-run feature and logs the fact."""
        self.dry_run = False
        self.log_error("DRY RUN is disabled.")

    def log_error(self, msg):
        """Sends 'msg' to both ``self.error_logger`` and ``self.debug_logger``.
        """
        self.debug_logger.debug(msg)
        self.error_logger.error(msg)

    def get_aliases(self, dcc_id, strip_alias_prefix=False):
        """
        Given an ENCODE identifier for an object, performs a GET request and extracts the aliases.

        Args:
            dcc_id: `str`. The ENCODE ID for a given object, i.e ENCSR999EHG.
            strip_alias_prefix: `bool`. `True` means to remove the alias prefix if all return aliases.

        Returns:
            `list`: The aliases.
        """
        record = self.get(ignore404=False, dcc_id=dcc_id)
        aliases = record[eu.ALIAS_PROP_NAME]
        for index in range(len(aliases)):
            alias = aliases[index]
            if strip_alias_prefix:
                aliases[index] = euu.strip_alias_prefix(alias)
        return aliases

    def indexing(self):
        """Indicates whether the Portal is updating its schematic indicies.

        Returns:
            `bool`: True if the Portal is indexing, False otherwise.

        """
        response = self.get("_indexer", ignore404=False)
        status = response["status"]
        if status == "indexing":
            return True
        return False

    def make_search_url(self, search_args, limit=None):
        """Creates a URL encoded URL given the search arguments.

        Args:
            search_args: `dict`. The key and value query parameters.
            limit: `int`. The number of search results to return. Don't specify if you want all.

        Returns:
            `str`: The URL containing the URL encoded query.
        """
        if not limit:
            search_args["limit"] = "all"
        else:
            search_args["limit"] = str(limit)

        # Convert dict to list of two-item tuples since order of search arguments will be preserved
        # this way per the documentation (easier for the corresponding test case).
        search = sorted(search_args.items())
        query = urllib.parse.urlencode(search)
        url = os.path.join(self.dcc_url, "search/?") + query
        return url

    def search(self, search_args={}, url=None, limit=None):
        """
        Searches the Portal using the provided query parameters, which will first be URL encoded.
        The user can pass in the query parameters and values via the `search_args` argument, or
        pass in a URL directly that contains a query string via the `url` argument, or provide
        values for both arguments in which case the query parameters will be merged with values in
        `search_args` taking precedence.

        Args:
            search_args: `dict`. The key and value query parameters.
            url: `str`. A URL used to search for records interactively in the ENCODE Portal. The
                query will be extracted from the URL.
            limit: `int`. The number of search results to return. Don't specify if you want all.

        Returns:
            `list`: The search results.

        Raises:
            `requests.exceptions.HTTPError`: The status code is not ok and != 404.

        Example:
            Given we have the following dictionary *d* of key and value pairs::

                {"type": "experiment",
                 "searchTerm": "ENCLB336TVW",
                 "format": "json",
                 "frame": "object",
                 "datastore": "database"
                }

            We can call the method as::

                search_encode(search_args=d)

        """
        if url:
            # Format query string into list of tuples:
            url_obj = urllib.parse.urlsplit(url)
            query_list = urllib.parse.parse_qsl(url_obj.query)
            # Ex: If the query string is originally
            #
            # "?type=Biosample&lab.title=Michael+Snyder%2C+Stanford&award.rfa=ENCODE4&biosample_type=tissue"
            #
            # then query_list looks like this:
            #
            # [('type', 'Biosample'), ('lab.title', 'Michael Snyder, Stanford'), ('award.rfa', 'ENCODE4'), ('biosample_type', 'tissue')]
            #
            # Convert query_list into a dict. Note that I could have used urllib.parse.parse_qs
            # above instead of urllib.parse.parse_qsl, in which case it would look like this:
            #
            # {'type': ['Biosample'], 'lab.title': ['Michael Snyder, Stanford'], 'award.rfa': ['ENCODE4'], 'biosample_type': ['tissue']}
            #
            # but that causes problems when calling urllib.parse.urlencode, since the list literals
            # become url encoded too.
            #
            # Convert query_list into a dict:

            query_dict = {}
            for key,val in query_list:
                query_dict[key] = val
            # Merge the search_args dict into the query_list, overwriting values in query_list
            # if same keys are present:
            query_dict.update(search_args)
            search_args = query_dict
            del query_dict

        url = self.make_search_url(search_args=search_args, limit=limit)
        self.debug_logger.debug("Searching DCC with query {url}.".format(url=url))
        response = requests.get(url,
                                auth=self.auth,
                                timeout=eu.TIMEOUT,
                                headers=euu.REQUEST_HEADERS_JSON,
                                verify=False)
        status_code = response.status_code
        if not response.ok and status_code != requests.codes.NOT_FOUND:
            response.raise_for_status()
        return response.json()["@graph"]  # the @graph object is a list

    def get_profile_from_payload(self, payload):
        """
        Useful to call when doing a POST (and ``self.post()`` does call this). Ensures that the profile key
        identified by ``self.PROFILE_KEY`` exists in the passed-in payload and that the value is
        a recognized ENCODE object profile (schema) identifier. Alternatively, the user can set the profile in
        the more convoluted `@id` property.

        Args:
            payload: `dict`. The intended object data to POST.

        Returns:
            `str`: The ID of the profile if all validations pass, otherwise.

        Raises:
            encode_utils.connection.ProfileNotSpecified: Both keys ``self.PROFILE_KEY`` and `@id` are
              missing in the payload.
            encode_utils.profiles.UnknownProfile: The profile ID isn't recognized by the class
                `encode_utils.profiles.Profile`.
        """

        profile_id = payload.get(self.PROFILE_KEY)
        if not profile_id:
            profile_id = payload.get("@id")
            if not profile_id:
                raise ProfileNotSpecified(
                    ("You need to specify the ID of the profile to submit to by using the '{}' key"
                     " in the payload, or by setting the `@id` property explicitely.").format(self.PROFILE_KEY))
        profile = eup.Profile(profile_id)  # raises euu.UnknownProfile if unknown profile ID.
        return profile.profile_id

    def get_lookup_ids_from_payload(self, payload):
        """
        Given a payload to submit to the Portal, extracts the identifiers that can be used to lookup
        the record on the Portal, i.e. to see if the record already exists. Identifiers are extracted
        from the following fields:

        1. ``self.ENCID_KEY``,
        2. aliases,
        3. md5sum (in the case of a file object)

        Args:
            payload: `dict`. The data to submit.

        Returns:
            `list`: The possible lookup identifiers.
        """
        lookup_ids = []
        if self.ENCID_KEY in payload:
            lookup_ids.append(payload[self.ENCID_KEY])
        if eu.ALIAS_PROP_NAME in payload:
            lookup_ids.extend(payload[eu.ALIAS_PROP_NAME])
        if "md5sum" in payload:
            # The case for file objects.
            lookup_ids.append(payload["md5sum"])

        lookup_ids = [x.strip() for x in lookup_ids]
        lookup_ids = [x for x in lookup_ids]
        if not lookup_ids:
            raise RecordIdNotPresent(
                ("The payload does not contain a recognized identifier for traceability. For example,"
                 " you need to set the 'aliases' key, or specify an ENCODE assigned identifier in the"
                 " non-schematic key {}.".format(self.ENCID_KEY)))

        return lookup_ids

    # def delete(self,rec_id):
    #    """Not supported at present by the DCC - Only wranglers can delete objects.
    #    """
    #    url = os.path.join(self.dcc_url,rec_id)
    #    self.logger.info(
    #      (">>>>>>DELETING {rec_id} From DCC with URL {url}").format(rec_id=rec_id,url=url))
    #    if self.dry_run:
    #        return {}
    #    response = requests.delete(url,auth=self.auth,timeout=eu.TIMEOUT,headers=euu.REQUEST_HEADERS_JSON, verify=False)
    #    if response.ok:
    #        return response.json()
    #    response.raise_for_status()

    def get(self, rec_ids, ignore404=True, frame="object", datastore='database'):
        """GET a record from the Portal.

        Looks up a record in the Portal and performs a GET request, returning the JSON serialization of
        the object. You supply a list of identifiers for a specific record, and the Portal will be
        searched for each identifier in turn until one is either found or the list is exhausted.

        Args:
            rec_ids: `str` or `list`. Must be a `list` if you want to supply more than one identifier.
                For a few example identifiers, you can use a uuid, accession, ..., or even the value of
                a record's `@id` property.

            frame: `str`. A value for the frame query parameter, i.e. 'object', 'edit'. See
                https://www.encodeproject.org/help/rest-api/ for details.
            ignore404: `bool`. Only matters when none of the passed in record IDs were found on the
                Portal.  In this case, If set to `True`, then an empty `dict` will be returned.
                If set to `False`, then an Exception will be raised.


        Returns:
            `dict`: The JSON response. Will be empty if no record was found AND ``ignore404=True``.

        Raises:
            `Exception`: If the server responds with a FORBIDDEN status.
            `requests.exceptions.HTTPError`: The status code is not ok, and the
                cause isn't due to a 404 (not found) status code when ``ignore404=True``.
        """
        if isinstance(rec_ids, str):
            rec_ids = [rec_ids]
        status_codes = {}  # key is return code, value is the record ID
        for r in rec_ids:
            r = r.strip("/")
            url = os.path.join(self.dcc_url, r, "?format=json&datastore={}".format(datastore))
            if frame:
                url += "&frame={frame}".format(frame=frame)
            self.debug_logger.debug(">>>>>>GETTING {rec_id} From DCC with URL {url}".format(
                rec_id=r, url=url))
            response = requests.get(url,
                                    auth=self.auth,
                                    timeout=eu.TIMEOUT,
                                    headers=euu.REQUEST_HEADERS_JSON,
                                    verify=False)
            if response.ok:
                return response.json()
            status_codes[response.status_code] = r

        if requests.codes.FORBIDDEN in status_codes:
            raise Exception(
                "Access to ENCODE record {} is forbidden".format(status_codes[requests.codes.FORBIDDEN]))
        elif requests.codes.NOT_FOUND in status_codes:
            self.debug_logger.debug("NOT FOUND")
            if ignore404:
                return {}
        # At this point in the code, the response is not okay.
        # Raise the error for last response we got:
        response.raise_for_status()

    def set_attachment(self, document):
        """
        Sets the `attachment` property for any profile that supports it, such as `document` or
        `antibody_characterization`.

        Args:
            document: `str`. A local file path.

        Returns:
            `dict`. The 'attachment' propery value.
        """
        download_filename = os.path.basename(document)
        mime_type = mimetypes.guess_type(download_filename)[0]
        data = base64.b64encode(open(document, 'rb').read())
        temp_uri = str(data, "utf-8")
        href = "data:{mime_type};base64,{temp_uri}".format(mime_type=mime_type, temp_uri=temp_uri)
        #download_filename = library_alias.split(":")[1] + "_relative_knockdown.jpeg"
        attachment = {}
        attachment["download"] = download_filename
        attachment["type"] = mime_type
        attachment["href"] = href
        return attachment

    def after_submit_file_cloud_upload(self, rec_id, profile_id):
        """An after-POST submit hook for uploading files to AWS.

        Some objects, such as Files (`file.json` profile) need to have a corresponding file in the cloud.
        Where in the cloud the actual file should be uploaded to is indicated in File object's
        `file.upload_credentials.upload_url` property. Once the File object is posted, this hook is
        used to perform the actual cloud upload of the physical, local file represented by the File object.

        Args:
            rec_id: `str`. An identifier for the new File object on the Portal.
            profile_id: `str`. The ID of the profile that the record belongs to.
        """
        if profile_id != eup.Profile.FILE_PROFILE_ID:
            return
        self.upload_file(file_id=rec_id)

    def after_submit_hooks(self, rec_id, profile_id, method=""):
        """
        Calls after-POST and after-PATCH hooks. This method is called from both the ``post()`` and
        ``patch()`` instance methods. Returns the None object immediately if the dry-run feature
        is enabled.

        Some hooks only run if you are doing a PATCH, others if you are only doing a POST. Then there
        are some that run if you are doing either operation. Each hook that is called
        can potentially modify the payload.

        Args:
            rec_id: `str`. An identifier for the record on the Portal.
            profile_id: `str`. The profile identifier indicating the profile that the record belongs to.
            method: str. One of ``self.POST`` or ``self.PATCH``, or the empty string to indicate which
                registered hooks to look through.
        """
        if self.check_dry_run():
            return
        # Check allowed_methods. Will matter later when there are POST-specific
        # and PATCH-specific hooks.
        allowed_methods = [self.POST, self.PATCH, ""]
        if not method in allowed_methods:
            raise Exception(
                "Unknown method '{}': must be one of {}.".format(
                    method, allowed_methods))

        # Call agnostic hooks
        #... None yet.

        # Call POST-specific hooks if POST:
        if method == self.POST:
            self.after_submit_file_cloud_upload(rec_id, profile_id)

        # Call PATCH-specific hooks if PATCH:
        #... None yet.

    def before_submit_alias(self, payload):
        """
        A pre-POST and pre-PATCH hook used to add the lab alias prefix to any aliases that are
        missing it. The `DCC_LAB` environment variable is consulted to fetch the lab name, and if not
        set then this will be a no-op.

        Args:
            payload: `dict`. The payload to submit to the Portal.

        Returns:
            `dict`: The potentially modified payload.
        """
        if not eu.ALIAS_PROP_NAME in payload:
            return payload
        payload[eu.ALIAS_PROP_NAME] = euu.add_alias_prefix(payload[eu.ALIAS_PROP_NAME])
        return payload

    def before_submit_attachment(self, payload):
        """
        A pre-POST and pre-PATCH hook used to simplify the creation of an attachment in profiles
        that support it.

        Checks the payload for the presence of the `attachment` property that is used by certain
        profiles, i.e. `document` and `antibody_characterization`, and then checks to see if a particular
        shortcut is being employed to indicate the attachment. That shortcut works as follows: if the
        dictionary value of the 'attachment' key has a key named 'path' in it (case-sensitive), then
        the value is taken to be the path to a local file. Then, the actual attachment object is
        constructed, as defined in the `document` profile, by calling ``self.set_attachment()``.  Note that
        this shortcut is particular to this ``Connection`` class, and when used the 'path' key should be
        the only key in the attachment dictionary as any others will be ignored.

        Args:
            payload: `dict`. The payload to submit to the Portal.

        Returns:
            `dict`: The potentially modified payload.
        """
        attachment_prop = "attachment"
        path = "path"

        if attachment_prop in payload:
            val = payload[attachment_prop]  # dict
            if path in val:
                # Then set the actual attachment object:
                attachment = self.set_attachment(document=val[path])
                payload[attachment_prop] = attachment
        return payload

    def before_post_file(self, payload):
        """A pre-POST hook that calculates and sets the `md5sum` property for a file record.

        If the 'md5sum' key is already present in the payload, then this is a no-op.

        Args:
            payload: `dict`. The payload to submit to the Portal.

        Returns:
            `dict`: The potentially modified payload.

        Raises:
            encode_utils.utils.MD5SumError: Perculated through the function
              `encode_utils.utils.calculate_md5sum` when it can't calculate the md5sum.
        """
        profile_id = payload[self.PROFILE_KEY]
        if profile_id != eup.Profile.FILE_PROFILE_ID:
            return payload
        try:
            file_name = payload[eup.Profile.SUBMITTED_FILE_PROP_NAME]
        except KeyError:
            return payload
        if eup.Profile.MD5SUM_NAME_PROP_NAME in payload:
            if payload[eup.Profile.MD5SUM_NAME_PROP_NAME]:
                # Already set; nothing to do.
                return payload
        md5sum = euu.calculate_md5sum(file_name)
        payload["md5sum"] = md5sum
        return payload

    def before_post_fastq_file(self, payload):
        """
        A pre-POST hook for FASTQ file objects that checks whether certain rules are followed as
        defined in the file.json schema.

        For example, if the FASTQ file is sequenced single-end, then the property ``File.run_type``
        should be set to `single-ended` as expected, however, the property ``File.paired_end``
        shouldn't be set in the payload, as the ``File.run_type`` property has the commment:

          Only paired-ended files should have paired_end values

        """
        profile_id = payload[self.PROFILE_KEY]
        if profile_id != eup.Profile.FILE_PROFILE_ID:
            return payload

        run_type = payload.get("run_type")
        if not run_type:
            return payload

        if run_type == "single-ended":
            if "paired_end" in payload:
                payload.pop("paired_end")
        return payload

    def before_submit_hooks(self, payload, method=""):
        """Calls pre-POST and pre-PATCH hooks. This method is called from both the ``post()`` and
        ``patch()`` instance methods.

        Some hooks only run if you are doing a PATCH, others if you are only doing a POST. Then there
        are some that run if you are doing either operation. Each hook that is called
        can potentially modify the payload.

        Args:
            payload: `dict`. The payload to POST or PATCH.
            method: `str`. One of "post" or "patch", or the empty string to indicate which registered
                hooks to call. Some hooks are agnostic to the HTTP method, and these hooks are
                always called. Setting `method` to the empty string means to only call these
                agnostic hooks.

        Returns:
            `dict`: The potentially modified payload that has been passed through all applicable
            pre-submit hooks.
        """
        # Check allowed_methods. Will matter later when there are POST-specific
        # and PATCH-specific hooks.
        allowed_methods = [self.POST, self.PATCH, ""]
        if not method in allowed_methods:
            raise Exception(
                "Unknown method '{}': must be one of {}.".format(
                    method, allowed_methods))

        # Call agnostic hooks
        payload = self.before_submit_attachment(payload)
        payload = self.before_submit_alias(payload)

        # Call POST-specific hooks if POST:
        if method == self.POST:
            payload = self.before_post_file(payload)
            payload = self.before_post_fastq_file(payload)

        # Call PATCH-specific hooks if PATCH:
        #... None yet.

        return payload

    def post(self, payload, require_aliases=True):
        """POST a record to the Portal.

        Requires that you include in the payload the non-schematic key ``self.PROFILE_KEY`` to
        designate the name of the ENCODE object profile that you are submitting to, or the
        actual `@id` property itself.

        If the `lab` property isn't present in the payload, then the default will be set to the value
        of the `DCC_LAB` environment variable. Similarly, if the `award` property isn't present, then the
        default will be set to the value of the `DCC_AWARD` environment variable.

        Before the POST is attempted, any pre-POST hooks are fist called (see the method
        ``self.before_submit_hooks``).

        Args:
            payload: `dict`. The data to submit.
            require_aliases: `bool`.  `True` means that the 'aliases' property is to be required in
                 `payload`. This is the default and it is highly recommended not to change this
                 because it'll be easy to create duplicates on the server if accidentally POSTING
                 the same payload again.  For example, you can easily create the same biosample
                 as many times as you want on the Portal when not providing an alias.  Furthermore,
                 submitting labs should include at least one alias per record being submitted
                 to the Portal for traceabilty purposes in the submitting lab.

        Returns:
            `dict`: The JSON response from the POST operation, or the existing record if it already
            exists on the Portal (where a GET on any of it's aliases, when provided in the payload,
            finds the existing record).

        Raises:
            encode_utils.connection.AwardPropertyMissing: The `award` property isn't present in the payload and there isn't a
                defualt set by the environment variable `DCC_AWARD`.
            encode_utils.connection.LabPropertyMissing: The `lab` property isn't present in the payload and there isn't a
                default set by the environment variable `DCC_LAB`.
            encode_utils.connection.MissingAlias: The argument 'require_aliases' is set to False and
                the 'aliases' property is missing in the payload.
            encode_utils.connection.requests.exceptions.HTTPError: The return status is not ok.

        Side effects:
            self.PROFILE_KEY will be popped out of the payload if present, otherwise, the key "@id"
            will be popped out. Furthermore, self.ENCID_KEY will be popped out if present in the payload.
        """
        self.debug_logger.debug("\nIN post().")
        # Make sure we have a payload that can be converted to valid JSON, and
        # tuples become arrays, ...
        payload = json.loads(json.dumps(payload))
        profile_id = self.get_profile_from_payload(payload)
        payload[self.PROFILE_KEY] = profile_id
        url = os.path.join(self.dcc_url, profile_id)
        if self.ENCID_KEY in payload:
            # Shouldn't be here, unless maybe a PATCH was attempted and the record didn't exist, so
            # a POST was then attempted. In face, self.send() can do just that.
            payload.pop(self.ENCID_KEY)
        # Check if we need to add defaults for 'award' and 'lab' properties:
        if profile_id not in eup.Profile.AWARDLESS_PROFILE_IDS:  # No lab prop for these profiles either.
            if eu.AWARD_PROP_NAME not in payload:
                if not eu.AWARD:
                    raise AwardPropertyMissing
                payload.update(eu.AWARD)
            if eu.LAB_PROP_NAME not in payload:
                if not eu.LAB:
                    raise LabPropertyMissing
                payload.update(eu.LAB)

        # Run 'before' hooks:
        payload = self.before_submit_hooks(payload, method=self.POST)
        # Remove the non-schematic self.PROFILE_KEY if being used. Also check for the `@id` property
        # and remove if found too.
        try:
            payload.pop(self.PROFILE_KEY)
        except KeyError:
            pass
        try:
            payload.pop("@id")
        except KeyError:
            pass

        no_alias = False #Use this to check later if doing a GET
        aliases = payload.get(eu.ALIAS_PROP_NAME)
        if not aliases:
            if profile_id in eup.Profile.NO_ALIAS_PROFILE_IDS or not require_aliases:
                aliases = ["N/A"]
                no_alias = True
            else:
                raise MissingAlias(
                    ("Missing property '{}' in payload {}. This is required by default for the profiles"
                     " that include this property, and can be disabled by setting the `require_aliases`"
                     " argument to False in the call to this method, being `encode_utils.connection.Connection.post()`").format(eu.ALIAS_PROP_NAME,payload))

        # Validate the payload against the schema
        self.debug_logger.debug("Validating the payload against the schema")
        validation_error = euu.err_context(payload=payload, schema=eup.Profile.PROFILES[profile_id])
        if validation_error:
            self.log_error("Invalid schema instance of the {} profile.".format(profile_id))
            self.debug_logger.debug("Payload is: {}".format(euu.print_format_dict(payload)))
            self.log_error(validation_error[0]) # The top-level validation message
            if validation_error[1]: # The validation context can be empty
                self.debug_logger.debug(euu.print_format_dict(validation_error[1]))
            raise Exception(euu.print_format_dict(validation_error[0]))

        first_alias = aliases[0]
        self.debug_logger.debug(
            ("<<<<<< POSTING {alias} To DCC with URL {url} and this"
             " payload:\n\n{payload}\n\n").format(alias=first_alias, url=url, payload=euu.print_format_dict(payload)))

        if self.check_dry_run():
            return {}
        response = requests.post(url,
                                 auth=self.auth,
                                 timeout=eu.TIMEOUT,
                                 headers=euu.REQUEST_HEADERS_JSON,
                                 json=payload,
                                 verify=False)
        #response_json = response.json()["@graph"][0]
        response_json = response.json()

        if response.ok:
            self.debug_logger.debug("Success.")
            response_json = response_json["@graph"][0]
            encid = ""
            try:
                encid = response_json["accession"]
            except KeyError:
                # Some objects don't have an accession, i.e. replicates.
                encid = response_json["uuid"]
            self._log_post(alias=first_alias, dcc_id=encid)
            # Run 'after' hooks:
            self.after_submit_hooks(encid, profile_id, method=self.POST)
            return response_json
        elif response.status_code == requests.codes.CONFLICT:
            self.debug_logger.debug(response_json)
            # In the case of paired-end FASTQ files, it could also mean that there was a conflict
            # related to the 'paired_with' property, i.e. the latter is already linked to a FASTQ
            # file, which could even have been set to a deleted state on the Portal. The server
            # response in either case would look something like this:
            #
            # {
            #   'detail': "Keys conflict: [('file:paired_with', 'f39320d9-0970-4369-b680-5965a5e85b6f')]",
            #   'description': 'There was a conflict when trying to complete your request.',
            #   'code': 409,
            #   '@type': ['HTTPConflict', 'Error'],
            #   'title': 'Conflict',
            #   'status': 'error'}
            # }
            #
            if no_alias:
                response.raise_for_status()
            else:
                existing_record = self.get(rec_ids=aliases, ignore404=True)
                if not existing_record:
                    response.raise_for_status()
                else:
                    self.log_error("Will not POST '{}' since it already exists with aliases '{}'.".format(first_alias, existing_record["aliases"]))
                    return existing_record

        else:
            message = "Failed to POST {alias}".format(alias=first_alias)
            self.log_error(message)
            self.debug_logger.debug("<<<<<< DCC POST RESPONSE: ")
            self.debug_logger.debug(euu.print_format_dict(response_json))
            response.raise_for_status()

    def patch(self, payload, raise_403=True, extend_array_values=True):
        """PATCH a record on the Portal.

        Before the PATCH is attempted, any pre-PATCH hooks are fist called (see the method
        ``self.before_submit_hooks()``). If the PATCH fails due to the resource not being found (404),
        then that fact is logged to both the debug and error loggers.

        Args:
            payload: `dict`. containing the attribute key and value pairs to patch. Must contain the key
                ``self.ENCID_KEY`` in order to indicate which record to PATCH.
            raise_403: `bool`. `True` means to raise a ``requests.exceptions.HTTPError`` if a 403 status
                (forbidden) is returned.
                If set to `False` and there still is a 403 return status, then the object you were
                trying to PATCH will be fetched from the Portal in JSON format as this function's
                return value.
            extend_array_values: `bool`. Only affects keys with array values. `True` (default) means to
                extend the corresponding value on the Portal with what's specified in the payload.
                `False` means to replace the value on the Portal with what's in the payload.

        Returns:
            `dict`: The JSON response from the PATCH operation, or an empty dict if the record doesn't
                    exist on the Portal. Will also be an empty dict if the dry-run feature is enabled.

        Raises:
            KeyError: The payload doesn't have the key ``self.ENCID_KEY`` set AND there aren't
                any aliases provided in the payload's 'aliases' key.
            requests.exceptions.HTTPError: if the return status is not ok (excluding a
                403 status if 'raise_403' is False.
        """
        # Make sure we have a payload that can be converted to valid JSON, and
        # tuples become arrays, ...
        payload = json.loads(json.dumps(payload))
        self.debug_logger.debug("\nIN patch()")
        encode_id = payload[self.ENCID_KEY]
        # Ensure that the record exists on the Portal:
        rec_json = self.get(rec_ids=encode_id, frame="edit", ignore404=True)
        if not rec_json:
            return {}

        if extend_array_values:
            for key in payload:
                if isinstance(payload[key], list):
                    val = payload[key]
                    val.extend(rec_json.get(key, []))
                    # I use rec_json.get(key,[]) above because in a GET request,
                    # not all props are pulled back when they are empty.
                    # For ex, in a file object, if the controlled_by prop isn't set, then
                    # it won't be in the response.
                    payload[key] = list(set(val))

        # Run 'before' hooks:
        payload = self.before_submit_hooks(payload, method=self.PATCH)
        payload.pop(self.ENCID_KEY)
        if self.PROFILE_KEY in payload:
            # Some client software may add this key in; won't hurt to remove it.
            payload.pop(self.PROFILE_KEY)

        url = os.path.join(self.dcc_url, encode_id.lstrip("/"))
        self.debug_logger.debug(
            ("<<<<<< PATCHING {encode_id} To DCC with URL"
             " {url} and this payload:\n\n{payload}\n\n").format(
                 encode_id=encode_id, url=url, payload=euu.print_format_dict(payload)))

        if self.check_dry_run():
            return {}
        response = requests.patch(url, auth=self.auth, timeout=eu.TIMEOUT, headers=euu.REQUEST_HEADERS_JSON,
                                  json=payload, verify=False)
        response_json = response.json()

        if response.ok:
            self.debug_logger.debug("Success.")
            response_json = response_json["@graph"][0]
            uuid = response_json["uuid"]
            profile_id = eup.Profile(response_json["@id"]).profile_id
            # Run 'after' hooks:
            self.after_submit_hooks(uuid, profile_id, method=self.PATCH)
            return response_json
        elif response.status_code == requests.codes.FORBIDDEN:
            # Don't have permission to PATCH this object.
            if not raise_403:
                return rec_json

        message = "Failed to PATCH {}".format(encode_id)
        self.log_error(message)
        self.debug_logger.debug("<<<<<< DCC PATCH RESPONSE: ")
        self.debug_logger.debug(euu.print_format_dict(response_json))
        response.raise_for_status()

    def remove_props(self, rec_id, props=[]):
        """Runs a PUT request to remove properties of interest on the specified record.

        Note that before-submit and after-submit hooks are not run here as they would be in
        `self.path()` or `self.post()` (:meth:`before_submit_hooks` and :meth:`after_submit_hooks`
        are not called).

        Args:
            rec_id: `str`. An identifier for the record on the Portal.
            props: `list`. The properties to remove from the record.

        Raises:

        Returns:
            `dict`. Contains the JSON returned from the PUT request.

        """
        self.debug_logger.debug("\nIN remove_props()")
        rec_json = self.get(rec_ids=rec_id, frame="object", ignore404=False)
        profile = eup.Profile(rec_json["@id"])
        del rec_json
        editable_json = self.get(rec_ids=rec_id, frame="edit", ignore404=False)
        # For good house-keeping, check for any props that we definitely aren't allowed to remove,
        # and raise an Exception if one is present in the supplied 'props' list. Some properties,
        # such as accession, submitted_by, ..., still show up in a GET with 'frame="edit"', and
        # the Portal will most likely complain or silently disallow an attempt to remove such
        # properites. Nonetheless, a well-behaved client shouln't send naughty requests, so some
        # checking is performed below for good measure:
        for prop in props:
            if profile.is_prop_required(prop):
                raise Exception("Can't remove required property")
            elif profile.is_prop_not_submittable(prop):
                raise Exception("Can't remove non-submittable property.")
            elif profile.is_prop_read_only(prop):
                raise Exception("Can't remove read-only property.")
            else:
                # Then it is safe to remove this property.
                editable_json.pop(prop)

        url = os.path.join(self.dcc_url, rec_id)
        self.debug_logger.debug("Attempting to remove properties {} from record '{}' by sending a PUT request with payload {}.".format(props, rec_id, euu.print_format_dict(editable_json)))
        if self.check_dry_run():
            return
        response = requests.put(
            url,
            auth=self.auth,
            timeout=eu.TIMEOUT,
            headers=euu.REQUEST_HEADERS_JSON,
            json=editable_json,
            verify=False
        )
        response.raise_for_status()
        self.debug_logger.debug("Success")
        response_json = response.json()
        return response_json


    def send(self, payload, error_if_not_found=False, extend_array_values=True, raise_403=True):
        """
        .. deprecated:: 1.1.1
           Will be removed in the next major release.

        A wrapper over ``self.post()`` and ``self.patch()`` that determines which to call based on whether the
        record exists on the Portal.  Especially useful when submitting a high-level object,
        such as an experiment which contains many dependent objects, in which case you could have a mix
        where some need to be POST'd and some PATCH'd.

        Args:
            payload: `dict`. The data to submit.
            error_if_not_found: `bool`. If set to `True`, then a PATCH will be attempted and a
                ``requests.exceptions.HTTPError`` will be raised if the record doesn't exist on the Portal.
            extend_array_values: `bool`. Only matters when doing a PATCH, and Only affects keys with
                array values. `True` (default) means to extend the corresponding value on the Portal
                with what's specified in the payload. `False` means to replace the value on the Portal
                with what's in the payload.
            raise_403: `bool`. Only matters when doing a PATCH. `True` means to raise an
                requests.exceptions.HTTPError if a 403 status (forbidden) is returned.
                If set to `False` and there still is a 403 return status, then the object you were
                trying to PATCH will be fetched from the Portal in JSON format as this function's
                return value (as handled by ``self.patch()``).

        Raises:
              requests.exceptions.HTTPError: You want to do a PATCH (indicated by setting
                  ``error_if_not_found=True``) but the record isn't found.
        """
        # Check wither record already exists on the portal
        self.debug_logger.debug("WARNING: Connection.send() is deprecated since v1.1.1.")
        lookup_ids = self.get_lookup_ids_from_payload(payload)
        rec_json = self.get(rec_ids=lookup_ids, ignore404=not error_if_not_found)

        if not rec_json:
            return self.post(payload=payload)
        else:
            # PATCH
            if self.ENCID_KEY not in payload:
                encode_id = aliases[0]
                payload[self.ENCID_KEY] = encode_id
            return self.patch(
                payload=payload, extend_array_values=extend_array_values, raise_403=raise_403)

    def get_fastqfiles_on_exp(self, exp_id):
        """Returns a list of all FASTQ file objects in the experiment.

        Args:
            exp_id: `str`. An Experiment identifier.

        Returns:
            `list`: Each element is the JSON form of a FASTQ file record.
        """
        fastq_records_json = []
        exp_json = self.get(exp_id, ignore404=False)
        files = exp_json["files"]
        for file_json in files:
            if file_json["file_type"] != "fastq":
                continue  # this is not a file object for a FASTQ file.
            fastq_records_json.append(file_json)
        return fastq_records_json

    def get_fastqfile_replicate_hash(self, exp_id):
        """
        Given a DCC experiment ID, gets its JSON representation from the Portal and looks in the
        `original` property to find FASTQ file objects and creates a `dict` organized by replicate
        numbers. Keying through the `dict` by replicate numbers, you can get to a particular file
        object's JSON serialization.

        Args:
            exp_id: `str`. An Experiment identifier.
        Returns:
            `dict`: `dict` where each key is a biological_replicate_number.
            The value of each key is another `dict` where each key is a technical_replicate_number.
            The value of this is yet another `dict` with keys being file read numbers -
            1 for forward reads, 2 for reverse reads.  The value
            for a given key of this most inner dictionary is a list of JSON-serialized file objects.
        """
        fastq_file_records = self.get_fastqfiles_on_exp(exp_id)
        dico = {}
        for file_json in fastq_file_records:
            brn = file_json["replicate"]["biological_replicate_number"]
            trn = file_json["replicate"]["technical_replicate_number"]

            try:
                read_num = int(file_json["paired_end"])  # string
            except KeyError:
                # File.paired_end property not included when File.run_type="single-ended".
                read_num = 1

            if brn not in dico:
                dico[brn] = {}
            if trn not in dico[brn]:
                dico[brn][trn] = {}
            if read_num not in dico[brn][trn]:
                dico[brn][trn][read_num] = []
            dico[brn][trn][read_num].append(file_json)
        return dico

    def extract_aws_upload_credentials(self, creds):
        """
        Sets values for the AWS CLI security credentials (for uploading a file to AWS S3) to the
        credentials found in a file record's `upload_credentials` property. The security credentials
        are stored in a `dict` where the keys are named after environment variables to be used by
        the AWS CLI.

        Args:
            creds: `dict`: The value of a File object's `upload_credentials` property.

        Returns:
            `dict`: `dict` containing keys named after AWS CLI environment variables being:

              1. AWS_ACCESS_KEY_ID,
              2. AWS_SECRET_ACCESS_KEY,
              3. AWS_SECURITY_TOKEN,
              4. UPLOAD_URL

            Will be empty if the `upload_credentials` property isn't present in `file_json`.
        """
        aws_creds = {}
        aws_creds["AWS_ACCESS_KEY_ID"] = creds["access_key"]
        aws_creds["AWS_SECRET_ACCESS_KEY"] = creds["secret_key"]
        aws_creds["AWS_SECURITY_TOKEN"] = creds["session_token"]
        aws_creds["UPLOAD_URL"] = creds["upload_url"]
        return aws_creds

    def get_upload_credentials(self, file_id, regen=True, datastore='database'):
        """
        Similar to ``self.extract_aws_upload_credentials()``, but it goes a step further in that it is
        capable of regenerating the upload credentials if they aren't currently present in the file
        record unless you specifiy regen=False

        Args:
            file_id: `str`. A file object identifier (i.e. accession, uuid, alias, md5sum).

        Returns:
            `dict`: The value of the `upload_credentials` property if present, otherwise, the `dict`
             returned by ``self.regenerate_aws_upload_creds``, which tries to generate the value for
             this property.
        """
        file_json = self.get(file_id, ignore404=False, datastore=datastore)
        
        try:
            creds = file_json["upload_credentials"]
        except KeyError:
            if regen:
                creds = self.regenerate_aws_upload_creds(file_id)
            else:
                url = urllib.parse.urljoin(self.dcc_url, file_json["@id"]+"upload")
                r = requests.get(
                    url,
                    auth=self.auth,
                    stream = True,
                    timeout=eu.TIMEOUT,)
                r.raise_for_status()
                creds = r.json()['@graph'][0].get('upload_credentials', {})
            # Will be None if forbidden.

        # URL example from dev Portal:
        #  s3://encoded-files-dev/2018/01/28/7c5c6d58-c98a-48b4-9d4b-3296b4126b89/TSTFF334203.fastq.gz"
        #  That's the uuid after the date.
        return creds

    def regenerate_aws_upload_creds(self, file_id):
        """Reissues AWS S3 upload credentials for the specified file record.

        Args:
            file_id: `str`. An identifier for a file record on the Portal.

        Returns:
            `dict`: `dict` containing the value of the 'upload_credentials' key in the JSON serialization
            of the file record represented by `file_id`. Will be empty if new upload credentials
            could not be issued.
        """
        self.debug_logger.debug("Using curl to generate new file upload credentials")
        cmd = ("curl -X POST -H 'Accept: application/json' -H 'Content-Type: application/json'"
               " https://{api_key}:{secret_key}@{host}/files/{file_id}/upload -d '{{}}'"
               " | python3 -m json.tool").format(api_key=self.api_key, secret_key=self.secret_key, host=self.dcc_host, file_id=file_id)
        self.debug_logger.debug("curl command: '{}'".format(cmd))
        popen = subprocess.Popen(cmd, shell=True, stdout=subprocess.PIPE, stderr=subprocess.PIPE)
        stdout, stderr = popen.communicate()  # each is a bytes object.
        stdout = stdout.decode("utf-8")
        stderr = stderr.decode("utf-8")
        retcode = popen.returncode
        if retcode:
            raise Exception(("Command {cmd} failed with return code {retcode}. stdout is {stdout} and"
                             " stderr is {stderr}.").format(cmd=cmd, retcode=retcode, stdout=stdout, stderr=stderr))
        response = json.loads(stdout)
        if "code" in response:
            # Then problem occurred.
            code = response["code"]
            self.log_error(
                "Unable to reissue upload credentials for {}: Code {}.".format(
                    file_id, code))
            return {}

            # For ex, response would look like this for a 404.

            # {
            #     "@type": [
            #         "HTTPNotFound",
            #         "Error"
            #     ],
            #     "code": 404,
            #     "description": "The resource could not be found.",
            #     "detail": "/files/michael-snyder:test_file_1/upload",
            #     "status": "error",
            #     "title": "Not Found"
            # }

            # You get a 403 when the 'status' of the file object isn't set to 'uploading'.
            # You also get this when the file object no-longer has read access (was
            # archived by wranglers).

        #Don't log the full response as it contains sensative security information.
        upload_creds = response["@graph"][0]["upload_credentials"]
        self.debug_logger.debug("Upload to: " + upload_creds["upload_url"])
        return upload_creds

    def upload_file(self, file_id, file_path=None, set_md5sum=False):
        """
        Uses the AWS CLI to upload a local file or existing S3 object to the Portal for the indicated
        file record.

        If the dry-run feature is enabled, then this method will return prior to launching the
        upload command.

        Unfortunately, it doesn't appear that pulling a file into S3 is supported through the AWS API;
        only existing S3 objects or local files can be pushed to a S3 bucket. External files must first
        be downloaded and then pushed to the S3 bucket.

        Args:
            file_id: `str`. An identifier of a `file` record on the ENCODE Portal.
            file_path: `str`. the local path to the file to upload, or an S3 object (i.e s3://mybucket/test.txt).
              If not set, defaults to `None` in which case the local file path will be extracted from the
              record's `submitted_file_name` property.
            set_md5sum: `bool`. True means to also calculate the md5sum and set the file record's md5sum
              property on the Portal (this currently is only implemented for local files, not S3).
              This will always take place whenever the property isn't yet and when uploading a
              local file.
              set.

        Raises:
            encode_utils.connection.FileUploadFailed: The return code of the AWS upload command was non-zero.
        """
        import boto3
        s3 = boto3.client('s3')

        self.debug_logger.debug("\nIN upload_file()\n")
        upload_credentials = self.get_upload_credentials(file_id)
        if not upload_credentials:
            msg = "Cannot upload file for {} since upload credentials could not be generated.".format(
                file_id)
            self.log_error(msg)
            return
        aws_creds = self.extract_aws_upload_credentials(upload_credentials)
        file_rec = self.get(rec_ids=file_id,ignore404=False)
        if not file_path:
            try:
                file_path = file_rec[eup.Profile.SUBMITTED_FILE_PROP_NAME]
            except KeyError:  # submitted_file_name property not set:
                raise Exception("No file path specified.")
        file_rec_md5sum = file_rec.get("md5sum")
        if not file_rec_md5sum or set_md5sum:
            if not file_path.startswith("s3"):
                # md5sum calc. supported at present only for local files.
                self.debug_logger.debug("Calculating md5sum for {}".format(os.path.basename(file_path)))
                md5sum = euu.calculate_md5sum(file_path)
                self.patch({self.ENCID_KEY: file_rec["@id"], "md5sum": md5sum})

        parse = urllib.parse.urlparse(file_path)
        if parse.scheme != 's3':
            cmd = "aws s3 cp {file_path} {upload_url}".format(
                file_path=file_path, upload_url=aws_creds["UPLOAD_URL"])
            self.debug_logger.debug("Running command {cmd}.".format(cmd=cmd))
            if self.check_dry_run():
                return 
            popen = subprocess.Popen(cmd,
                                     shell=True,
                                     env=os.environ.update(aws_creds),
                                     stdout=subprocess.PIPE,
                                     stderr=subprocess.PIPE)
            stdout, stderr = popen.communicate()
            stdout = stdout.decode("utf-8")
            stderr = stderr.decode("utf-8")
            retcode = popen.returncode
            if retcode:
                error_msg = "Failed to upload file '{}' for {}.".format(file_path, file_id)
                self.log_error(error_msg)
                error_msg = (" Subprocess command '{cmd}' failed with return code '{retcode}'."
                             " Stdout is '{stdout}'.  Stderr is '{stderr}'.").format(
                    cmd=cmd, retcode=retcode, stdout=stdout, stderr=stderr)
                self.debug_logger.debug(error_msg)
                raise FileUploadFailed(error_msg)
        else:
            copy_source = {
                'Bucket': parse.netloc,
                'Key': parse.path.lstrip('/')
            }
            parse_upload = urllib.parse.urlparse(aws_creds["UPLOAD_URL"])
            err = s3.copy(copy_source, parse_upload.netloc, parse_upload.path.lstrip('/'))
            self.debug_logger.debug('boto Copy: {}'.format(err))

        self.debug_logger.debug("AWS upload successful.")

    def get_platforms_on_experiment(self, rec_id):
        """
        Looks at all FASTQ files on the specified experiment, and tallies up the varying sequencing
        platforms that generated them.  The platform of a given file record is indicated by the
        `platform` property. This is moreless used to verify that there aren't a mix of
        multiple different platforms present as normally all reads should come from the same platform.

        Args:
            rec_id: `str`. DCC identifier for an experiment.
        Returns:
            `list`: The de-duplicated list of platforms seen on the experiment's FASTQ files.
        """
        fastq_files = self.get_fastqfiles_on_exp(rec_id)
        platforms = []
        for fastq_json in fastq_files:
            platforms.extend(fastq_json["platform"][eu.ALIAS_PROP_NAME])
        return list(set(platforms))

    def post_document(self, download_filename, document, document_type, description):
        """POSTS a document to the Portal.

        The alias for the document will be the lab prefix plus the file name. The lab prefix is taken
        as the value of the `DCC_LAB` environment variable, i.e. 'michael-snyder'.

        Args:
            download_filename: `str`. The name to give the document when downloading it from the ENCODE
              portal.
            document_type: `str`. For possible values, see
              https://www.encodeproject.org/profiles/document.json. It appears that one should use
              "data QA" for analysis results documents.
            description: `str`. The description for the document.
            document: `str`. Local file path to the document to be submitted.

        Returns:
            `str`: The DCC UUID of the new document.
        """
        document_filename = os.path.basename(document)
        document_alias = eu.LAB[eu.LAB_PROP_NAME] + ":" + document_filename
        mime_type = mimetypes.guess_type(document_filename)[0]
        if not mime_type:
            raise Exception("Couldn't guess MIME type for {}.".format(document_filename))

        # Post information
        payload = {}
        payload[self.PROFILE_KEY] = "document"
        payload[eu.ALIAS_PROP_NAME] = [document_alias]
        payload["document_type"] = document_type
        payload["description"] = description

        #download_filename = library_alias.split(":")[1] + "_relative_knockdown.jpeg"
        attachment = self.set_attachment(document)

        payload['attachment'] = attachment

        response = self.post(payload=payload)
        return response['uuid']
<<<<<<< HEAD

    def download(self, rec_id, directory=None):
=======
     
    def download(self, rec_id, directory=None, redirect=True):
>>>>>>> ec2e4ad0
        """
        Downloads the contents of the specified file or document object from the ENCODE Portal to
        either the calling directory or the indicated download directory. The downloaded file will
        be named as it is on the Portal.

        Args:

           rec_id: `str`. A DCC identifier for a file or document record on the Portal.
           directory: `str`. The full path to the directory in which to download the file. If not
               specified, then the file will be downloaded in the calling directory.

        Returns:
            `str`. The full path to the downloaded file.
        """
        rec = self.get(rec_id, ignore404=False)
        # Check whether we need to download a Document or File record.
        rec_type = rec["@type"]
        if "Document" in rec_type:
            file_type = False
            # There is a bug on the ENCODE Portal where setting the auth results in a 400 status
            # since documents are using some other type of authorization protocol.
            auth = ()
        elif "File" in rec_type:
            file_type = True
            auth = self.auth
        else:
            raise Exception("This method can only download records of type 'File' and 'Document'; '{}' is neither of these.".format(rec_id))
        # Formulate download URL:
        if file_type:
            url = os.path.join(self.dcc_url, rec["href"].lstrip("/"))
        else:
            url = os.path.join(self.dcc_url, "documents", rec["uuid"], rec["attachment"]["href"])
        r = requests.get(
            url,
            auth=auth,
            stream = True,
            timeout=eu.TIMEOUT,
            verify=False,
            allow_redirects=redirect)
        r.raise_for_status()
        if not redirect:
            self.debug_logger.debug("Getting file download descriptor {} from URL {}.".format(rec_id, url))
            return r
        content_length = r.headers.get("Content-Length")
        self.debug_logger.debug("Downloading file {} from URL {}.".format(rec_id, url))
        if content_length:
            self.debug_logger.debug("Download size: {:,.0f} bytes.".format(int(content_length)))
        if file_type:
            filename = r.headers["Content-Disposition"].split("filename=")[-1]
        else:
            filename = rec["attachment"]["download"]
        if directory:
            filename = os.path.join(directory,filename)
        fout = open(filename, "wb")
        # Download in chunks of 512 bytes
        for line in r.iter_content(chunk_size=512):
            fout.write(line)
        fout.close()
        self.debug_logger.debug("Download complete: {}.".format(filename))
        return filename

    def link_document(self, rec_id, document_id):
        """
        Links an existing `document` record on the Portal to some other record on the Portal via
        the latter's `documents` property.

        Args:
            rec_id: `str`. A DCC object identifier of the record to link the document to.
            document_id: `str`. An identifier of a `document` record.
        """

        # Need to compare the documents at the primary ID level (`@id` property) in order to ensure the
        # document isn't already linked. If not comparing at this identifier type and instead some
        # other type (i.e. alias, uuid), then the document will be relinked as a duplicate.

        doc_json = self.get(ignore404=False, rec_ids=document_id)
        doc_primary_id = doc_json["@id"]

        rec_json = self.get(ignore404=False, rec_ids=rec_id)
        try:
            rec_document_primary_ids = rec_json["documents"]
        except KeyError:
            # There aren't any documents at present.
            rec_document_primary_ids = []

        if doc_primary_id in rec_document_primary_ids:
            self.debug_logger.debug(
                "Will not attempt to link document {} to {} since it is already linked.".format(
                    document_id, rec_id))
            return

        # Add primary ID of new document to link.
        rec_document_primary_ids.append(doc_primary_id)
        # Originally in form of [u'/documents/ba93f5cc-a470-41a2-842f-2cb3befbeb60/',
        #                       u'/documents/tg81g5aa-a580-01a2-842f-2cb5iegcea03, ...]
        # Strip off the /documents/ prefix from each document UUID:
        payload = {}
        payload[self.ENCID_KEY] = rec_id
        payload["documents"] = rec_document_primary_ids
        self.patch(payload=payload)

# When appending "?datastore=database" to the URL. As Esther stated: "_indexer to the end of the
# URL to see the status of elastic search like
# https://www.encodeproject.org/_indexer if it's indexing it will say the status is "indexing",
# versus waiting" and the results property will indicate the last object that was indexed."<|MERGE_RESOLUTION|>--- conflicted
+++ resolved
@@ -1474,13 +1474,8 @@
 
         response = self.post(payload=payload)
         return response['uuid']
-<<<<<<< HEAD
-
-    def download(self, rec_id, directory=None):
-=======
      
     def download(self, rec_id, directory=None, redirect=True):
->>>>>>> ec2e4ad0
         """
         Downloads the contents of the specified file or document object from the ENCODE Portal to
         either the calling directory or the indicated download directory. The downloaded file will
